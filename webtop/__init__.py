--- conflicted
+++ resolved
@@ -1,34 +1,20 @@
 #!/usr/bin/env python3
 
-<<<<<<< HEAD
-import aiohttp
-import argparse
-import asyncio
 from collections import deque
-=======
-from collections import deque
-from threading import Event
 from typing import Dict, Collection, Optional, Deque, List, Any, Callable
 from yarl import URL
 import aiohttp
 import argparse
 import asyncio
->>>>>>> 062fc95a
+import async_timeout
 import datetime
 import json
 import math
 import os
 import signal
-<<<<<<< HEAD
-import time
-from threading import Event
-from typing import Dict, Collection, Optional, Deque
-=======
 import socket
 import time
->>>>>>> 062fc95a
 import yaml
-from yarl import URL
 
 
 class CustomResolver(aiohttp.resolver.AbstractResolver):
@@ -72,13 +58,7 @@
         default="GET",
     )
 
-<<<<<<< HEAD
-    parser.add_argument(
-        "-j", "-k", "--jobs", "--threads", dest="jobs", metavar="N", type=int, help="Number of jobs", default=1
-    )
-=======
     parser.add_argument("-k", "--workers", metavar="N", type=int, help="Number of workers", default=1)
->>>>>>> 062fc95a
 
     parser.add_argument(
         "--request-history", metavar="N", type=int, help="Number of request results to track", default=1000
@@ -100,19 +80,14 @@
         default="json",
     )
 
-<<<<<<< HEAD
+    parser.add_argument("--resolve", metavar="HOST:ADDRESS", type=str, help="Manually resolve host to address")
+
     parser.add_argument("-d", "--duration", metavar="SEC", type=float, help="Test duration", default=None)
-=======
-    parser.add_argument("--resolve", metavar="HOST:ADDRESS", type=str, help="Manually resolve host to address")
->>>>>>> 062fc95a
 
     return parser.parse_args()
 
 
 def are_args_valid(args: argparse.Namespace) -> bool:
-<<<<<<< HEAD
-    return all((args.url.is_absolute(), args.request_history >= 1, args.timeout > 0, args.jobs > 0))
-=======
     return all(
         (
             args.url.is_absolute(),
@@ -122,7 +97,6 @@
             args.resolve is None or ":" in args.resolve,
         )
     )
->>>>>>> 062fc95a
 
 
 class Result(object):
@@ -136,15 +110,9 @@
 
 
 class ResponseResult(Result):
-<<<<<<< HEAD
-    def __init__(self, *, response: aiohttp.ClientResponse, start_time: float, end_time: float):
-        super().__init__(response=response, error=None)
-        self.elapsed = datetime.timedelta(seconds=end_time - start_time)
-=======
     def __init__(self, *, response: aiohttp.ClientResponse, duration: datetime.timedelta):
         super().__init__(response=response, error=None)
         self.elapsed = duration
->>>>>>> 062fc95a
 
 
 class ErrorResult(Result):
@@ -152,15 +120,6 @@
         super().__init__(response=None, error=error)
 
 
-<<<<<<< HEAD
-async def request(*, url: URL, method: str, session: aiohttp.ClientSession) -> Result:
-    try:
-        start_time = time.time()
-        async with session.request(method, url) as response:
-            await response.read()
-            end_time = time.time()
-            return ResponseResult(response=response, start_time=start_time, end_time=end_time)
-=======
 async def request(
     *, url: URL, method: str = "GET", follow_redirects: bool = True, session: aiohttp.ClientSession
 ) -> Result:
@@ -171,7 +130,6 @@
             end_time = time.time()
             duration = datetime.timedelta(seconds=end_time - start_time)
             return ResponseResult(response=response, duration=duration)
->>>>>>> 062fc95a
     except Exception as e:
         return ErrorResult(error=e)
 
@@ -207,7 +165,6 @@
                 reason += f"{error_module}."
             reason += type(error).__qualname__
 
-        # noinspection PyUnboundLocalVariable
         reason_counts[reason] = reason_counts.get(reason, 0) + 1
 
     if no_results > 0:
@@ -237,7 +194,6 @@
         output = json.dumps(stats, indent=2)
     elif _format == "yaml":
         output = yaml.dump(stats, default_flow_style=False, sort_keys=False)  # type: ignore
-    # noinspection PyUnboundLocalVariable
     return output
 
 
@@ -245,9 +201,6 @@
     args = parse_args()
     assert are_args_valid(args)
 
-<<<<<<< HEAD
-    url: URL = args.url
-=======
     resolver: Callable = aiohttp.resolver.DefaultResolver
     if args.resolve is not None:
         host, address = args.resolve.split(":")
@@ -256,10 +209,9 @@
 
             def resolver():
                 return CustomResolver(custom_mappings=custom_resolution)
->>>>>>> 062fc95a
 
     results: Deque[Result] = deque(maxlen=args.request_history)
-    shutdown_event = Event()
+    shutdown_event = asyncio.Event()
 
     def shutdown_signal_handler(_, __):
         shutdown_event.set()
@@ -269,27 +221,24 @@
 
     tasks = []
 
-<<<<<<< HEAD
     if args.duration is not None:
 
         async def stop_test():
-            await asyncio.sleep(args.duration)
+            try:
+                async with async_timeout.timeout(args.duration):
+                    await shutdown_event.wait()
+            except asyncio.TimeoutError:
+                pass
             shutdown_event.set()
 
         tasks.append(stop_test())
 
-=======
->>>>>>> 062fc95a
     async def renderer() -> None:
         while True:
             if shutdown_event.is_set():
                 return
 
-<<<<<<< HEAD
-            stats = build_stats(url=url, method=args.method, results=results)
-=======
             stats = build_stats(url=args.url, method=args.method, results=results)
->>>>>>> 062fc95a
             output = render_stats(stats, _format=args.output_format)
 
             os.system("clear")
@@ -299,21 +248,11 @@
 
     tasks.append(renderer())
     timeout = aiohttp.ClientTimeout(connect=args.timeout)
-<<<<<<< HEAD
-    connector = aiohttp.TCPConnector(force_close=True, limit=0)
-=======
     connector = aiohttp.TCPConnector(force_close=True, limit=0, resolver=resolver())
->>>>>>> 062fc95a
     async with aiohttp.ClientSession(timeout=timeout, connector=connector) as session:
 
         async def worker() -> None:
             while not shutdown_event.is_set():
-<<<<<<< HEAD
-                result = await request(url=url, method=args.method, session=session)
-                results.append(result)
-
-        tasks.extend([worker() for _ in range(args.jobs)])
-=======
                 result = await request(
                     url=args.url, method=args.method, session=session, follow_redirects=args.follow_redirects
                 )
@@ -321,7 +260,6 @@
 
         for _ in range(args.workers):
             tasks.append(worker())
->>>>>>> 062fc95a
         await asyncio.gather(*tasks)
 
 
