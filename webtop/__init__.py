#!/usr/bin/env python3

from collections import deque
from typing import Dict, Collection, Optional, Deque, List, Any, Callable
from yarl import URL
import aiohttp
import argparse
import asyncio
import datetime
import durationpy  # type: ignore
import json
import math
import os
import signal
import socket
import time
import yaml


class CustomResolver(aiohttp.resolver.AbstractResolver):
    async def close(self) -> None:
        await self.async_resolver.close()

    def __init__(self, *args, custom_mappings: Optional[Dict[str, str]] = None, **kwargs):
        super().__init__(*args, **kwargs)  # type: ignore
        if custom_mappings is None:
            self.custom_mappings: Dict[str, str] = {}
        else:
            self.custom_mappings = custom_mappings
        self.async_resolver = aiohttp.resolver.AsyncResolver()  # type: ignore

    async def resolve(self, host: str, port: int = 0, family: int = socket.AF_INET) -> List[Dict[str, Any]]:
        if host in self.custom_mappings:
            return [
                {
                    "hostname": host,
                    "host": self.custom_mappings[host],
                    "port": port,
                    "family": family,
                    "proto": 0,
                    "flags": socket.AI_NUMERICHOST,
                }
            ]
        return await self.async_resolver.resolve(host, port, family)


def parse_args() -> argparse.Namespace:
    parser = argparse.ArgumentParser(formatter_class=argparse.ArgumentDefaultsHelpFormatter)

    parser.add_argument("url", metavar="URL", type=URL)

    parser.add_argument(
        "--method",
        metavar="VERB",
        help="HTTP method",
        type=str.upper,
        choices=["GET", "HEAD", "OPTIONS", "TRACE"],
        default="GET",
    )

    parser.add_argument("-k", "--workers", metavar="N", type=int, help="Number of workers", default=1)

    parser.add_argument(
        "--request-history", metavar="N", type=int, help="Number of request results to track", default=1000
    )

    parser.add_argument("--timeout", metavar="SEC", type=float, help="Request timeout threshold", default=1.0)

    parser.add_argument(
        "--follow-redirects",
        metavar="BOOL",
        type=str,
        help="Whether HTTP 3XX responses will be followed",
        default="true",
    )

    parser.add_argument(
        "--verify-tls", metavar="BOOL", type=str, help="Whether to verify TLS certificates", default="true"
    )

    parser.add_argument(
        "-o",
        "--output-format",
        metavar="FORMAT",
        type=str,
        choices=("json", "yaml"),
        help="Output format",
        default="json",
    )

    parser.add_argument("--resolve", metavar="HOST:ADDRESS", type=str, help="Manually resolve host to address")

    parser.add_argument("-d", "--duration", metavar="TIME", type=str, help="Test duration, e.g. 3h2m1s", default=None)

    return parser.parse_args()


<<<<<<< HEAD
def duration_is_vaild(duration: str) -> bool:
    try:
        durationpy.from_str(duration)
        return True
    # Really?! durationpy raises bare Exception??
    except Exception:
        return False
=======
def _str_to_bool(s: str, default: bool) -> bool:
    if s.lower() == "true":
        return True
    if s.lower() == "false":
        return False
    return default
>>>>>>> 2a404d2b


def are_args_valid(args: argparse.Namespace) -> bool:
    return all(
        (
            args.url.is_absolute(),
            args.request_history >= 1,
            args.timeout > 0,
            args.workers > 0,
            args.resolve is None or ":" in args.resolve,
            duration_is_vaild(args.duration),
        )
    )


class Result(object):
    def __init__(self, *, response: Optional[aiohttp.ClientResponse] = None, error: Optional[Exception] = None):
        self.response = response
        self.error = error
        if self.response is None or self.error is not None:
            self.is_success = False
        else:
            self.is_success = 200 <= self.response.status < 400


class ResponseResult(Result):
    def __init__(self, *, response: aiohttp.ClientResponse, duration: datetime.timedelta):
        super().__init__(response=response, error=None)
        self.elapsed = duration


class ErrorResult(Result):
    def __init__(self, *, error: Exception):
        super().__init__(response=None, error=error)


async def request(
    *, url: URL, method: str = "GET", follow_redirects: bool = True, session: aiohttp.ClientSession
) -> Result:
    try:
        start_time = time.time()
        async with session.request(method, url, allow_redirects=follow_redirects) as response:
            await response.read()
            end_time = time.time()
            duration = datetime.timedelta(seconds=end_time - start_time)
            return ResponseResult(response=response, duration=duration)
    except Exception as e:
        return ErrorResult(error=e)


def build_stats(*, url: URL, method: str, results: Collection[Result]) -> dict:
    # no_ = Number Of
    no_results = len(results)
    no_successful_results = 0
    no_responses = 0
    reason_counts: Dict[str, int] = {}
    sum_latency = 0

    for result in results:
        if result.is_success:
            no_successful_results += 1

        if isinstance(result, ResponseResult):
            assert result.response is not None
            no_responses += 1
            sum_latency += math.ceil(result.elapsed / datetime.timedelta(milliseconds=1))
            reason = f"HTTP {result.response.status}"
        elif isinstance(result, ErrorResult):
            error = result.error
            # aiohttp uses very generic errors, so we need to drill down
            if isinstance(error, aiohttp.ClientConnectorError) and hasattr(error, "os_error"):
                error = error.os_error
            if isinstance(error, aiohttp.ClientConnectorCertificateError) and hasattr(error, "certificate_error"):
                error = error.certificate_error

            reason = ""
            error_module = type(error).__module__
            if error_module and error_module != "builtins":
                reason += f"{error_module}."
            reason += type(error).__qualname__

        reason_counts[reason] = reason_counts.get(reason, 0) + 1

    if no_results > 0:
        success_rate = no_successful_results / no_results * 100.0
    else:
        success_rate = 0.0

    if no_responses > 0:
        avg_latency = math.ceil(sum_latency / no_responses)
    else:
        avg_latency = 0

    summary = {
        "URL": str(url),
        "Verb": method,
        "Sample Size": no_results,
        "Success Rate": f"{success_rate:3.9f}%",
        "Average Latency": f"{avg_latency}ms",
        "Count by Reason": reason_counts,
    }

    return summary


def render_stats(stats: dict, _format: str) -> str:
    if _format == "json":
        output = json.dumps(stats, indent=2)
    elif _format == "yaml":
        output = yaml.dump(stats, default_flow_style=False, sort_keys=False)  # type: ignore
    return output


async def main() -> None:
    args = parse_args()
    assert are_args_valid(args)

    resolver: Callable = aiohttp.resolver.DefaultResolver
    if args.resolve is not None:
        host, address = args.resolve.split(":")
        if args.url.host == host:
            custom_resolution = {host: address}

            def resolver():
                return CustomResolver(custom_mappings=custom_resolution)

    results: Deque[Result] = deque(maxlen=args.request_history)
    shutdown_event = asyncio.Event()

    def shutdown_signal_handler(_, __):
        shutdown_event.set()

    for shutdown_signal in (signal.SIGINT, signal.SIGTERM):
        signal.signal(shutdown_signal, shutdown_signal_handler)

    tasks = []

    if args.duration is not None:
        duration = durationpy.from_str(args.duration)

        async def stop_test():
            await asyncio.wait([shutdown_event.wait()], timeout=duration)
            shutdown_event.set()

        tasks.append(stop_test())

    async def renderer() -> None:
        while True:
            if shutdown_event.is_set():
                return

            stats = build_stats(url=args.url, method=args.method, results=results)
            output = render_stats(stats, _format=args.output_format)

            os.system("clear")
            print(output, flush=True)

            await asyncio.sleep(0.1)

    tasks.append(renderer())
    timeout = aiohttp.ClientTimeout(connect=args.timeout)
    connector = aiohttp.TCPConnector(
        force_close=True, limit=0, resolver=resolver(), verify_ssl=_str_to_bool(args.verify_tls, default=True)
    )
    async with aiohttp.ClientSession(timeout=timeout, connector=connector) as session:

        async def worker() -> None:
            while not shutdown_event.is_set():
                result = await request(
                    url=args.url,
                    method=args.method,
                    session=session,
                    follow_redirects=_str_to_bool(args.follow_redirects, default=True),
                )
                results.append(result)

        for _ in range(args.workers):
            tasks.append(worker())
        await asyncio.gather(*tasks)


if __name__ == "__main__":
    asyncio.run(main())<|MERGE_RESOLUTION|>--- conflicted
+++ resolved
@@ -95,7 +95,6 @@
     return parser.parse_args()
 
 
-<<<<<<< HEAD
 def duration_is_vaild(duration: str) -> bool:
     try:
         durationpy.from_str(duration)
@@ -103,14 +102,14 @@
     # Really?! durationpy raises bare Exception??
     except Exception:
         return False
-=======
+
+
 def _str_to_bool(s: str, default: bool) -> bool:
     if s.lower() == "true":
         return True
     if s.lower() == "false":
         return False
     return default
->>>>>>> 2a404d2b
 
 
 def are_args_valid(args: argparse.Namespace) -> bool:
