#!/usr/bin/env python3

import aiohttp
import argparse
import asyncio
from collections import deque
import datetime
import json
import math
import os
import signal
<<<<<<< HEAD
import socket
import time
from threading import Event
from typing import Dict, Collection, Optional, Deque, List, Any, Callable
import yaml
from yarl import URL


class CustomResolver(aiohttp.resolver.AbstractResolver):
    async def close(self) -> None:
        await self.async_resolver.close()

    def __init__(self, *args, custom_mappings: Optional[Dict[str, str]] = None, **kwargs):
        super().__init__(*args, **kwargs)  # type: ignore
        if custom_mappings is None:
            self.custom_mappings: Dict[str, str] = {}
        else:
            self.custom_mappings = custom_mappings
        self.async_resolver = aiohttp.resolver.AsyncResolver()  # type: ignore

    async def resolve(self, host: str, port: int = 0, family: int = socket.AF_INET) -> List[Dict[str, Any]]:
        if host in self.custom_mappings:
            return [
                {
                    "hostname": host,
                    "host": self.custom_mappings[host],
                    "port": port,
                    "family": family,
                    "proto": 0,
                    "flags": socket.AI_NUMERICHOST,
                }
            ]
        return await self.async_resolver.resolve(host, port, family)
=======
import time
from threading import Event
from typing import Dict, Collection, Optional, Deque
import yaml
from yarl import URL
>>>>>>> ec146daf


def parse_args() -> argparse.Namespace:
    parser = argparse.ArgumentParser(formatter_class=argparse.ArgumentDefaultsHelpFormatter)

    parser.add_argument("url", metavar="URL", type=URL)

    parser.add_argument(
        "--method",
        metavar="VERB",
        help="HTTP method",
        type=str.upper,
        choices=["GET", "HEAD", "OPTIONS", "TRACE"],
        default="GET",
    )

<<<<<<< HEAD
    parser.add_argument(
        "-j", "-k", "--jobs", "--threads", dest="jobs", metavar="N", type=int, help="Number of jobs", default=1
    )
=======
    parser.add_argument("-k", "--workers", metavar="N", type=int, help="Number of workers", default=1)
>>>>>>> ec146daf

    parser.add_argument(
        "--request-history", metavar="N", type=int, help="Number of request results to track", default=1000
    )

    parser.add_argument("--timeout", metavar="SEC", type=float, help="Request timeout threshold", default=1.0)

    parser.add_argument(
        "-o",
        "--output-format",
        metavar="FORMAT",
        type=str,
        choices=("json", "yaml"),
        help="Output format",
        default="json",
    )

    parser.add_argument("--resolve", metavar="HOST:ADDRESS", type=str, help="Manually resolve host to address")

    return parser.parse_args()


def are_args_valid(args: argparse.Namespace) -> bool:
<<<<<<< HEAD
    return all(
        (
            args.url.is_absolute(),
            args.request_history >= 1,
            args.timeout > 0,
            args.jobs > 0,
            args.resolve is None or ":" in args.resolve,
        )
    )
=======
    return all((args.url.is_absolute(), args.request_history >= 1, args.timeout > 0, args.workers > 0))
>>>>>>> ec146daf


class Result(object):
    def __init__(self, *, response: Optional[aiohttp.ClientResponse] = None, error: Optional[Exception] = None):
        self.response = response
        self.error = error
        if self.response is None or self.error is not None:
            self.is_success = False
        else:
            self.is_success = 200 <= self.response.status < 400


class ResponseResult(Result):
<<<<<<< HEAD
    def __init__(self, *, response: aiohttp.ClientResponse, start_time: float, end_time: float):
        super().__init__(response=response, error=None)
        self.elapsed = datetime.timedelta(seconds=end_time - start_time)
=======
    def __init__(self, *, response: aiohttp.ClientResponse, duration: datetime.timedelta):
        super().__init__(response=response, error=None)
        self.elapsed = duration
>>>>>>> ec146daf


class ErrorResult(Result):
    def __init__(self, *, error: Exception):
        super().__init__(response=None, error=error)


async def request(*, url: URL, method: str, session: aiohttp.ClientSession) -> Result:
    try:
        start_time = time.time()
        async with session.request(method, url) as response:
            await response.read()
            end_time = time.time()
<<<<<<< HEAD
            return ResponseResult(response=response, start_time=start_time, end_time=end_time)
=======
            duration = datetime.timedelta(seconds=end_time - start_time)
            return ResponseResult(response=response, duration=duration)
>>>>>>> ec146daf
    except Exception as e:
        return ErrorResult(error=e)


def build_stats(*, url: URL, method: str, results: Collection[Result]) -> dict:
    # no_ = Number Of
    no_results = len(results)
    no_successful_results = 0
    no_responses = 0
    reason_counts: Dict[str, int] = {}
    sum_latency = 0

    for result in results:
        if result.is_success:
            no_successful_results += 1

        if isinstance(result, ResponseResult):
            assert result.response is not None
            no_responses += 1
            sum_latency += math.ceil(result.elapsed / datetime.timedelta(milliseconds=1))
            reason = f"HTTP {result.response.status}"
        elif isinstance(result, ErrorResult):
            reason = str(type(result.error).__name__)

        # noinspection PyUnboundLocalVariable
        reason_counts[reason] = reason_counts.get(reason, 0) + 1

    if no_results > 0:
        success_rate = no_successful_results / no_results * 100.0
    else:
        success_rate = 0.0

    if no_responses > 0:
        avg_latency = math.ceil(sum_latency / no_responses)
    else:
        avg_latency = 0

    summary = {
        "URL": str(url),
        "Verb": method,
        "Sample Size": no_results,
        "Success Rate": f"{success_rate:3.9f}%",
        "Average Latency": f"{avg_latency}ms",
        "Count by Reason": reason_counts,
    }

    return summary


def render_stats(stats: dict, _format: str) -> str:
    if _format == "json":
        output = json.dumps(stats, indent=2)
    elif _format == "yaml":
        output = yaml.dump(stats, default_flow_style=False, sort_keys=False)  # type: ignore
    # noinspection PyUnboundLocalVariable
    return output


async def main() -> None:
    args = parse_args()
    assert are_args_valid(args)

    url: URL = args.url
    custom_resolution = {}
    resolver: Callable = aiohttp.resolver.DefaultResolver
    if args.resolve is not None:
        host, address = args.resolve.split(":")
        if url.host == host:
            custom_resolution[host] = address

            def resolver():
                return CustomResolver(custom_mappings=custom_resolution)

    results: Deque[Result] = deque(maxlen=args.request_history)
    shutdown_event = Event()

    def shutdown_signal_handler(_, __):
        shutdown_event.set()

    for shutdown_signal in (signal.SIGINT, signal.SIGTERM):
        signal.signal(shutdown_signal, shutdown_signal_handler)

    tasks = []

    async def renderer() -> None:
        while True:
            if shutdown_event.is_set():
                return

<<<<<<< HEAD
            stats = build_stats(url=url, method=args.method, results=results)
=======
            stats = build_stats(url=args.url, method=args.method, results=results)
>>>>>>> ec146daf
            output = render_stats(stats, _format=args.output_format)

            os.system("clear")
            print(output, flush=True)

            await asyncio.sleep(0.1)

    tasks.append(renderer())
    timeout = aiohttp.ClientTimeout(connect=args.timeout)
<<<<<<< HEAD
    connector = aiohttp.TCPConnector(force_close=True, limit=0, resolver=resolver())
=======
    connector = aiohttp.TCPConnector(force_close=True, limit=0)
>>>>>>> ec146daf
    async with aiohttp.ClientSession(timeout=timeout, connector=connector) as session:

        async def worker() -> None:
            while not shutdown_event.is_set():
<<<<<<< HEAD
                result = await request(url=url, method=args.method, session=session)
                results.append(result)

        tasks.extend([worker() for _ in range(args.jobs)])
=======
                result = await request(url=args.url, method=args.method, session=session)
                results.append(result)

        for _ in range(args.workers):
            tasks.append(worker())
>>>>>>> ec146daf
        await asyncio.gather(*tasks)


if __name__ == "__main__":
    asyncio.run(main())<|MERGE_RESOLUTION|>--- conflicted
+++ resolved
@@ -9,7 +9,6 @@
 import math
 import os
 import signal
-<<<<<<< HEAD
 import socket
 import time
 from threading import Event
@@ -43,13 +42,6 @@
                 }
             ]
         return await self.async_resolver.resolve(host, port, family)
-=======
-import time
-from threading import Event
-from typing import Dict, Collection, Optional, Deque
-import yaml
-from yarl import URL
->>>>>>> ec146daf
 
 
 def parse_args() -> argparse.Namespace:
@@ -66,13 +58,7 @@
         default="GET",
     )
 
-<<<<<<< HEAD
-    parser.add_argument(
-        "-j", "-k", "--jobs", "--threads", dest="jobs", metavar="N", type=int, help="Number of jobs", default=1
-    )
-=======
     parser.add_argument("-k", "--workers", metavar="N", type=int, help="Number of workers", default=1)
->>>>>>> ec146daf
 
     parser.add_argument(
         "--request-history", metavar="N", type=int, help="Number of request results to track", default=1000
@@ -96,7 +82,6 @@
 
 
 def are_args_valid(args: argparse.Namespace) -> bool:
-<<<<<<< HEAD
     return all(
         (
             args.url.is_absolute(),
@@ -106,9 +91,6 @@
             args.resolve is None or ":" in args.resolve,
         )
     )
-=======
-    return all((args.url.is_absolute(), args.request_history >= 1, args.timeout > 0, args.workers > 0))
->>>>>>> ec146daf
 
 
 class Result(object):
@@ -122,15 +104,9 @@
 
 
 class ResponseResult(Result):
-<<<<<<< HEAD
-    def __init__(self, *, response: aiohttp.ClientResponse, start_time: float, end_time: float):
-        super().__init__(response=response, error=None)
-        self.elapsed = datetime.timedelta(seconds=end_time - start_time)
-=======
     def __init__(self, *, response: aiohttp.ClientResponse, duration: datetime.timedelta):
         super().__init__(response=response, error=None)
         self.elapsed = duration
->>>>>>> ec146daf
 
 
 class ErrorResult(Result):
@@ -144,12 +120,8 @@
         async with session.request(method, url) as response:
             await response.read()
             end_time = time.time()
-<<<<<<< HEAD
-            return ResponseResult(response=response, start_time=start_time, end_time=end_time)
-=======
             duration = datetime.timedelta(seconds=end_time - start_time)
             return ResponseResult(response=response, duration=duration)
->>>>>>> ec146daf
     except Exception as e:
         return ErrorResult(error=e)
 
@@ -212,12 +184,11 @@
     args = parse_args()
     assert are_args_valid(args)
 
-    url: URL = args.url
     custom_resolution = {}
     resolver: Callable = aiohttp.resolver.DefaultResolver
     if args.resolve is not None:
         host, address = args.resolve.split(":")
-        if url.host == host:
+        if args.url.host == host:
             custom_resolution[host] = address
 
             def resolver():
@@ -239,11 +210,7 @@
             if shutdown_event.is_set():
                 return
 
-<<<<<<< HEAD
-            stats = build_stats(url=url, method=args.method, results=results)
-=======
             stats = build_stats(url=args.url, method=args.method, results=results)
->>>>>>> ec146daf
             output = render_stats(stats, _format=args.output_format)
 
             os.system("clear")
@@ -253,27 +220,18 @@
 
     tasks.append(renderer())
     timeout = aiohttp.ClientTimeout(connect=args.timeout)
-<<<<<<< HEAD
     connector = aiohttp.TCPConnector(force_close=True, limit=0, resolver=resolver())
-=======
-    connector = aiohttp.TCPConnector(force_close=True, limit=0)
->>>>>>> ec146daf
     async with aiohttp.ClientSession(timeout=timeout, connector=connector) as session:
 
         async def worker() -> None:
             while not shutdown_event.is_set():
-<<<<<<< HEAD
-                result = await request(url=url, method=args.method, session=session)
-                results.append(result)
-
-        tasks.extend([worker() for _ in range(args.jobs)])
-=======
+
                 result = await request(url=args.url, method=args.method, session=session)
                 results.append(result)
 
         for _ in range(args.workers):
             tasks.append(worker())
->>>>>>> ec146daf
+
         await asyncio.gather(*tasks)
 
 
